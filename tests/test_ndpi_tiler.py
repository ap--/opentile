import os
import unittest
from hashlib import md5

import pytest
from opentile.geometry import Point, Size
from opentile.ndpi_tiler import (NdpiCache, NdpiPage, NdpiStripedPage,
                                 NdpiTile, NdpiFrameJob, NdpiTiler)
from opentile.utils import Jpeg
from tifffile import TiffFile

ndpi_test_data_dir = os.environ.get(
    "NDPI_TESTDIR",
    "C:/temp/opentile/ndpi/"
)
sub_data_path = "ndpi2/input.ndpi"
ndpi_file_path = ndpi_test_data_dir + '/' + sub_data_path


@pytest.mark.unittest
class NdpiTilerTest(unittest.TestCase):
    def __init__(self, *args, **kwargs):
        super().__init__(*args, **kwargs)
        self.tif: TiffFile
        self.tiler: NdpiTiler
        self.level: NdpiPage

    @classmethod
    def setUpClass(cls):
        cls.tile_size = Size(1024, 1024)
        cls.tiler = NdpiTiler(
            TiffFile(ndpi_file_path),
            (cls.tile_size.width, cls.tile_size.height),
            'C:/libjpeg-turbo64/bin/turbojpeg.dll'
        )
        cls.level: NdpiStripedPage = cls.tiler.get_level(0)

    @classmethod
    def tearDownClass(cls):
        cls.tiler.close()

    def test_tags(self):
        self.assertEqual(Jpeg.start_of_frame(), bytes([0xFF, 0xC0]))
        self.assertEqual(Jpeg.end_of_image(), bytes([0xFF, 0xD9]))
        self.assertEqual(Jpeg.restart_mark(0), bytes([0xD0]))
        self.assertEqual(Jpeg.restart_mark(7), bytes([0xD7]))
        self.assertEqual(Jpeg.restart_mark(9), bytes([0xD1]))

    def test_find_tag(self):
        header = self.level._page.jpegheader
        index, length = self.level._find_tag(header, Jpeg.start_of_frame())
        self.assertEqual(621, index)
        self.assertEqual(17, length)

    def test_update_header(self):
        target_size = Size(512, 200)
        updated_header = self.level._create_header(target_size)
        (
            stripe_width,
            stripe_height,
            _, _
        ) = self.tiler._jpeg.decode_header(updated_header)
        self.assertEqual(target_size, Size(stripe_width, stripe_height))

    def test_get_stripe_position_to_index(self):
        self.assertEqual(
            50,
            self.level._get_stripe_position_to_index(Point(50, 0))
        )
        self.assertEqual(
            800,
            self.level._get_stripe_position_to_index(Point(20, 20))
        )

    def test_file_handle_read(self):
        offset = self.level._page.dataoffsets[50]
        length = self.level._page.databytecounts[50]
        data = self.level._fh.read(offset, length)
        self.assertEqual(
            'e2a7321a7d7032437f91df442b0182da',
            md5(data).hexdigest()
        )

    def test_level_read(self):
        data = self.level._read_frame(50)
        self.assertEqual(
            'e2a7321a7d7032437f91df442b0182da',
            md5(data).hexdigest()
        )

    def test_read_frame(self):
        index = self.level._get_stripe_position_to_index(Point(50, 0))

        stripe = self.level._read_frame(index)
        self.assertEqual(
            'e2a7321a7d7032437f91df442b0182da',
            md5(stripe).hexdigest()
        )

    def test_get_frame(self):
        image = self.level._read_extended_frame(
            Point(10, 10),
            self.level.frame_size
        )
        self.assertEqual(
            '25a908ef4b5340354e6d0d7771e18fcd',
            md5(image).hexdigest()
        )

    def test_get_tile(self):
        tile = self.level.get_tile((0, 0))
        self.assertEqual(
            '4d7d1eb65b8e86b32691aa4d9ab000e4',
            md5(tile).hexdigest()
        )
        tile = self.level.get_tile((20, 20))
        self.assertEqual(
            'eef2ff23353e54464a870d4fdcda6701',
            md5(tile).hexdigest()
        )

    def test_create_tiles(self):
        frame_job = NdpiFrameJob(
            [
                NdpiTile(
                    Point(x, 0),
                    self.tile_size,
                    self.level.frame_size
                )
                for x in range(4)
            ]
        )
        tiles_single = [self.level.get_tile((x, 0)) for x in range(4)]
        self.assertEqual(
            tiles_single,
            list(self.level._create_tiles(frame_job).values())
        )

    def test_crop_to_tiles(self):
        frame_job = NdpiFrameJob(
            [
                NdpiTile(
                    Point(x, 0),
                    self.tile_size,
                    self.level.frame_size
                )
                for x in range(4)
            ]
        )
        tiles_single = {
            Point(x, 0): self.level.get_tile((x, 0))
            for x in range(4)
        }
<<<<<<< HEAD
        frame_size = self.level._get_frame_size_for_tile(frame_job.position)
        frame = self.level._read_extended_frame(frame_job.position, frame_size)
=======
        frame_size = self.level._get_frame_size_for_tile(frame_job.origin)
        frame = self.level._read_extended_frame(frame_job.origin, frame_size)
>>>>>>> 78f625e2
        self.assertEqual(
            tiles_single,
            self.level._crop_to_tiles(frame_job, frame)
        )

    def test_map_tile_to_frame(self):
        tile = NdpiTile(Point(5, 5), self.tile_size, self.level.frame_size)

        self.assertEqual(
            Point(1024, 0),
            tile._map_tile_to_frame((Point(5, 5)))
        )

    def test_frame_position_tile(self):
        tile = NdpiTile(Point(3, 0), self.tile_size, self.level.frame_size)
        self.assertEqual(
            Point(0, 0),
            tile.frame_position
        )
        tile = NdpiTile(Point(7, 0), self.tile_size, self.level.frame_size)
        self.assertEqual(
            Point(4, 0),
            tile.frame_position
        )
        tile = NdpiTile(Point(5, 2), self.tile_size, self.level.frame_size)
        self.assertEqual(
            Point(4, 2),
            tile.frame_position
        )

    def test_frame_jobs(self):
        tile0 = NdpiTile(Point(3, 0), self.tile_size, self.level.frame_size)
        frame_job = NdpiFrameJob([tile0])
<<<<<<< HEAD
        self.assertEqual(Point(0, 0), frame_job.position)
=======
        self.assertEqual(Point(0, 0), frame_job.origin)
>>>>>>> 78f625e2

        tile1 = NdpiTile(Point(2, 0), self.tile_size, self.level.frame_size)
        frame_job.append(tile1)
        self.assertEqual([tile0, tile1], frame_job.tiles)

        tile2 = NdpiTile(Point(2, 1), self.tile_size, self.level.frame_size)
        with self.assertRaises(ValueError):
            frame_job.append(tile2)

    def test_sort_into_frame_jobs(self):
        self.assertEqual(
            [
                NdpiFrameJob(
                    [
                        NdpiTile(
                            Point(index_x_0+index_x_1, index_y),
                            self.tile_size,
                            self.level.frame_size
                        )
                        for index_x_1 in range(4)
                    ]

                )
                for index_x_0 in range(0, 8, 4)
                for index_y in range(2)
            ],
            self.level._sort_into_frame_jobs(
                [
                    (index_x, index_y)
                    for index_x in range(8)
                    for index_y in range(2)
                ]
            )
        )

    def test_cache(self):
        cache_size = 10
        cache = NdpiCache(cache_size)
        for index in range(10):
            point = Point(index, index)
            data = bytes([index])
            cache[point] = data
            self.assertEqual(data, cache[point])
        self.assertEqual(cache_size, len(cache))

        next = 10
        point = Point(next, next)
        data = bytes([next])
        cache[point] = data
        self.assertEqual(data, cache[point])
        self.assertEqual(cache_size, len(cache))
        with self.assertRaises(KeyError):
            cache[Point(0, 0)]

        update = {
            Point(index, index): bytes([index])
            for index in range(11, 20)
        }
        cache.update(update)
        self.assertEqual(cache_size, len(cache))
        for index in range(10, 20):
            point = Point(index, index)
            data = bytes([index])
            self.assertEqual(data, cache[point])

        for index in range(10):
            with self.assertRaises(KeyError):
                cache[Point(index, index)]

        self.assertEqual(
            [Point(index, index) for index in range(10, 20)],
            list(cache._content.keys())
        )

    def test_stripe_size(self):
        self.assertEqual(Size(4096, 8), self.level.stripe_size)

    def test_striped_size(self):
        self.assertEqual(Size(39, 12992), self.level.striped_size)

    def test_header(self):
        header = self.level._page.jpegheader
        self.assertEqual(
            '624428850c21156087d870b5a95ea8ac',
            md5(header).hexdigest()
        )

    def test_get_file_frame_size(self):
        self.assertEqual(Size(4096, 8), self.level._get_file_frame_size())

    def test_get_frame_size(self):
        self.assertEqual(
            Size(4096, 1024),
            self.level.frame_size
        )

    def test_get_frame_size_for_tile(self):
        self.assertEqual(
            Size(4096, 1024),
            self.level._get_frame_size_for_tile(Point(0, 0))
        )
        self.assertEqual(
            Size(4096, 512),
            self.level._get_frame_size_for_tile(Point(155, 101))
        )

    def test_tiled_size(self):
        self.assertEqual(Size(156, 102), self.level.tiled_size)<|MERGE_RESOLUTION|>--- conflicted
+++ resolved
@@ -151,13 +151,9 @@
             Point(x, 0): self.level.get_tile((x, 0))
             for x in range(4)
         }
-<<<<<<< HEAD
         frame_size = self.level._get_frame_size_for_tile(frame_job.position)
         frame = self.level._read_extended_frame(frame_job.position, frame_size)
-=======
-        frame_size = self.level._get_frame_size_for_tile(frame_job.origin)
-        frame = self.level._read_extended_frame(frame_job.origin, frame_size)
->>>>>>> 78f625e2
+
         self.assertEqual(
             tiles_single,
             self.level._crop_to_tiles(frame_job, frame)
@@ -191,11 +187,7 @@
     def test_frame_jobs(self):
         tile0 = NdpiTile(Point(3, 0), self.tile_size, self.level.frame_size)
         frame_job = NdpiFrameJob([tile0])
-<<<<<<< HEAD
         self.assertEqual(Point(0, 0), frame_job.position)
-=======
-        self.assertEqual(Point(0, 0), frame_job.origin)
->>>>>>> 78f625e2
 
         tile1 = NdpiTile(Point(2, 0), self.tile_size, self.level.frame_size)
         frame_job.append(tile1)
